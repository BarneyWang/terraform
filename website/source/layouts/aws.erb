--- conflicted
+++ resolved
@@ -71,12 +71,9 @@
                         <li<%= sidebar_current("docs-aws-datasource-ecs-task-definition") %>>
                             <a href="/docs/providers/aws/d/ecs_task_definition.html">aws_ecs_task_definition</a>
                         </li>
-<<<<<<< HEAD
-=======
                         <li<%= sidebar_current("docs-aws-datasource-efs-file-system") %>>
                             <a href="/docs/providers/aws/d/efs_file_system.html">aws_efs_file_system</a>
                         </li>
->>>>>>> a59ee0b3
                         <li<%= sidebar_current("docs-aws-datasource-eip") %>>
                             <a href="/docs/providers/aws/d/eip.html">aws_eip</a>
                         </li>
